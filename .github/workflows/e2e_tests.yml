name: Reusable Integration Tests
permissions:
  contents: read

on:
  workflow_call:
    inputs:
      python-version:
        required: false
        type: string
        default: '3.11.x'
    secrets:
      LLM_MODEL:
        required: true
      LLM_ENDPOINT:
        required: true
      LLM_API_KEY:
        required: true
      LLM_API_VERSION:
        required: true
      EMBEDDING_MODEL:
        required: true
      EMBEDDING_ENDPOINT:
        required: true
      EMBEDDING_API_KEY:
        required: true
      EMBEDDING_API_VERSION:
        required: true
      OPENAI_API_KEY:
        required: true
      AWS_ACCESS_KEY_ID:
        required: true
      AWS_SECRET_ACCESS_KEY:
        required: true

jobs:
  run-server-start-test:
    name: Server Start Test
    runs-on: ubuntu-22.04
    steps:
      - name: Check out
        uses: actions/checkout@v4
        with:
          fetch-depth: 0

      - name: Cognee Setup
        uses: ./.github/actions/cognee_setup
        with:
          python-version: '3.11.x'

      - name: Run Server Tests
        env:
          ENV: 'dev'
          LLM_MODEL: ${{ secrets.LLM_MODEL }}
          LLM_ENDPOINT: ${{ secrets.LLM_ENDPOINT }}
          LLM_API_KEY: ${{ secrets.LLM_API_KEY }}
          LLM_API_VERSION: ${{ secrets.LLM_API_VERSION }}
          EMBEDDING_MODEL: ${{ secrets.EMBEDDING_MODEL }}
          EMBEDDING_ENDPOINT: ${{ secrets.EMBEDDING_ENDPOINT }}
          EMBEDDING_API_KEY: ${{ secrets.EMBEDDING_API_KEY }}
          EMBEDDING_API_VERSION: ${{ secrets.EMBEDDING_API_VERSION }}
        run: uv run python ./cognee/tests/test_cognee_server_start.py

  run-telemetry-test:
    name: Run Telemetry Test
    runs-on: ubuntu-22.04
    steps:
      - name: Check out repository
        uses: actions/checkout@v4

      - name: Cognee Setup
        uses: ./.github/actions/cognee_setup
        with:
          python-version: '3.11.x'

      - name: Run Telemetry Tests
        env:
          LLM_MODEL: ${{ secrets.LLM_MODEL }}
          LLM_ENDPOINT: ${{ secrets.LLM_ENDPOINT }}
          LLM_API_KEY: ${{ secrets.LLM_API_KEY }}
          LLM_API_VERSION: ${{ secrets.LLM_API_VERSION }}
          EMBEDDING_MODEL: ${{ secrets.EMBEDDING_MODEL }}
          EMBEDDING_ENDPOINT: ${{ secrets.EMBEDDING_ENDPOINT }}
          EMBEDDING_API_KEY: ${{ secrets.EMBEDDING_API_KEY }}
          EMBEDDING_API_VERSION: ${{ secrets.EMBEDDING_API_VERSION }}
        run: uv run python ./cognee/tests/test_telemetry.py

  run-telemetry-pipeline-test:
    name: Run Telemetry Pipeline Test
    runs-on: ubuntu-22.04
    steps:
      - name: Check out repository
        uses: actions/checkout@v4

      - name: Cognee Setup
        uses: ./.github/actions/cognee_setup
        with:
          python-version: '3.11.x'

      - name: Add telemetry identifier
        run: |
          echo "test-machine" > .anon_id

      - name: Run default basic pipeline with telemetry on
        env:
          ENV: 'local'
          LLM_MODEL: ${{ secrets.LLM_MODEL }}
          LLM_ENDPOINT: ${{ secrets.LLM_ENDPOINT }}
          LLM_API_KEY: ${{ secrets.LLM_API_KEY }}
          LLM_API_VERSION: ${{ secrets.LLM_API_VERSION }}
          EMBEDDING_MODEL: ${{ secrets.EMBEDDING_MODEL }}
          EMBEDDING_ENDPOINT: ${{ secrets.EMBEDDING_ENDPOINT }}
          EMBEDDING_API_KEY: ${{ secrets.EMBEDDING_API_KEY }}
          EMBEDDING_API_VERSION: ${{ secrets.EMBEDDING_API_VERSION }}
        run: uv run python ./cognee/tests/test_library.py

  run-deduplication-test:
    name: Deduplication Test
    runs-on: ubuntu-latest
    defaults:
      run:
        shell: bash
    services:
      postgres:
        image: pgvector/pgvector:pg17
        env:
          POSTGRES_USER: cognee
          POSTGRES_PASSWORD: cognee
          POSTGRES_DB: cognee_db
        options: >-
          --health-cmd pg_isready
          --health-interval 10s
          --health-timeout 5s
          --health-retries 5
        ports:
          - 5432:5432
    steps:
      - name: Checkout repository
        uses: actions/checkout@v4

      - name: Cognee Setup
        uses: ./.github/actions/cognee_setup
        with:
          python-version: '3.11.x'
          extra-dependencies: "postgres"

      - name: Run Deduplication Example
        env:
          ENV: 'dev'
          LLM_API_KEY: ${{ secrets.OPENAI_API_KEY }} # Test needs OpenAI endpoint to handle multimedia
          OPENAI_API_KEY: ${{ secrets.OPENAI_API_KEY }}
          EMBEDDING_MODEL: ${{ secrets.EMBEDDING_MODEL }}
          EMBEDDING_ENDPOINT: ${{ secrets.EMBEDDING_ENDPOINT }}
          EMBEDDING_API_KEY: ${{ secrets.EMBEDDING_API_KEY }}
          EMBEDDING_API_VERSION: ${{ secrets.EMBEDDING_API_VERSION }}
        run: uv run python ./cognee/tests/test_deduplication.py

  run-s3-bucket-test:
      name: S3 Bucket Test
      runs-on: ubuntu-22.04
      steps:
        - name: Check out repository
          uses: actions/checkout@v4

        - name: Cognee Setup
          uses: ./.github/actions/cognee_setup
          with:
            python-version: '3.11.x'
            extra-dependencies: "aws"

        - name: Run S3 Bucket Test
          env:
            ENV: 'dev'
            LLM_MODEL: ${{ secrets.LLM_MODEL }}
            LLM_ENDPOINT: ${{ secrets.LLM_ENDPOINT }}
            LLM_API_KEY: ${{ secrets.LLM_API_KEY }}
            LLM_API_VERSION: ${{ secrets.LLM_API_VERSION }}
            EMBEDDING_MODEL: ${{ secrets.EMBEDDING_MODEL }}
            EMBEDDING_ENDPOINT: ${{ secrets.EMBEDDING_ENDPOINT }}
            EMBEDDING_API_KEY: ${{ secrets.EMBEDDING_API_KEY }}
            EMBEDDING_API_VERSION: ${{ secrets.EMBEDDING_API_VERSION }}
            AWS_ACCESS_KEY_ID: ${{ secrets.AWS_ACCESS_KEY_ID }}
            AWS_SECRET_ACCESS_KEY: ${{ secrets.AWS_SECRET_ACCESS_KEY }}
          run: uv run python ./cognee/tests/test_s3.py

  test-parallel-databases:
    name: Test using different async databases in parallel in Cognee
    runs-on: ubuntu-22.04
    steps:
      - name: Check out repository
        uses: actions/checkout@v4

      - name: Cognee Setup
        uses: ./.github/actions/cognee_setup
        with:
          python-version: '3.11.x'

      - name: Dependencies already installed
        run: echo "Dependencies already installed in setup"

      - name: Run parallel databases test
        env:
          ENV: 'dev'
          LLM_MODEL: ${{ secrets.LLM_MODEL }}
          LLM_ENDPOINT: ${{ secrets.LLM_ENDPOINT }}
          LLM_API_KEY: ${{ secrets.LLM_API_KEY }}
          LLM_API_VERSION: ${{ secrets.LLM_API_VERSION }}
          EMBEDDING_MODEL: ${{ secrets.EMBEDDING_MODEL }}
          EMBEDDING_ENDPOINT: ${{ secrets.EMBEDDING_ENDPOINT }}
          EMBEDDING_API_KEY: ${{ secrets.EMBEDDING_API_KEY }}
          EMBEDDING_API_VERSION: ${{ secrets.EMBEDDING_API_VERSION }}
        run: uv run python ./cognee/tests/test_parallel_databases.py

  test-permissions:
    name: Test permissions with different situations in Cognee
    runs-on: ubuntu-22.04
    steps:
      - name: Check out repository
        uses: actions/checkout@v4

      - name: Cognee Setup
        uses: ./.github/actions/cognee_setup
        with:
          python-version: '3.11.x'

      - name: Dependencies already installed
        run: echo "Dependencies already installed in setup"

      - name: Run parallel databases test
        env:
          ENV: 'dev'
          LLM_MODEL: ${{ secrets.LLM_MODEL }}
          LLM_ENDPOINT: ${{ secrets.LLM_ENDPOINT }}
          LLM_API_KEY: ${{ secrets.LLM_API_KEY }}
          LLM_API_VERSION: ${{ secrets.LLM_API_VERSION }}
          EMBEDDING_MODEL: ${{ secrets.EMBEDDING_MODEL }}
          EMBEDDING_ENDPOINT: ${{ secrets.EMBEDDING_ENDPOINT }}
          EMBEDDING_API_KEY: ${{ secrets.EMBEDDING_API_KEY }}
          EMBEDDING_API_VERSION: ${{ secrets.EMBEDDING_API_VERSION }}
        run: uv run python ./cognee/tests/test_permissions.py

  test-graph-edges:
    name: Test graph edge ingestion
    runs-on: ubuntu-22.04
    steps:
      - name: Check out repository
        uses: actions/checkout@v4

      - name: Cognee Setup
        uses: ./.github/actions/cognee_setup
        with:
          python-version: '3.11.x'

      - name: Dependencies already installed
        run: echo "Dependencies already installed in setup"

      - name: Run graph edges test
        env:
          ENV: 'dev'
          LLM_MODEL: ${{ secrets.LLM_MODEL }}
          LLM_ENDPOINT: ${{ secrets.LLM_ENDPOINT }}
          LLM_API_KEY: ${{ secrets.LLM_API_KEY }}
          LLM_API_VERSION: ${{ secrets.LLM_API_VERSION }}
          EMBEDDING_MODEL: ${{ secrets.EMBEDDING_MODEL }}
          EMBEDDING_ENDPOINT: ${{ secrets.EMBEDDING_ENDPOINT }}
          EMBEDDING_API_KEY: ${{ secrets.EMBEDDING_API_KEY }}
          EMBEDDING_API_VERSION: ${{ secrets.EMBEDDING_API_VERSION }}
        run: uv run python ./cognee/tests/test_edge_ingestion.py

  run_concurrent_subprocess_access_test:
    name: Concurrent Subprocess access test
    runs-on: ubuntu-latest
    defaults:
      run:
        shell: bash
    services:
      postgres:
        image: pgvector/pgvector:pg17
        env:
          POSTGRES_USER: cognee
          POSTGRES_PASSWORD: cognee
          POSTGRES_DB: cognee_db
        options: >-
          --health-cmd pg_isready
          --health-interval 10s
          --health-timeout 5s
          --health-retries 5
        ports:
          - 5432:5432

      redis:
        image: redis:7
        ports:
          - 6379:6379
        options: >-
          --health-cmd "redis-cli ping"
          --health-interval 5s
          --health-timeout 3s
          --health-retries 5

    steps:
      - name: Checkout repository
        uses: actions/checkout@v4

      - name: Cognee Setup
        uses: ./.github/actions/cognee_setup
        with:
          python-version: '3.11.x'
          extra-dependencies: "postgres redis"

      - name: Run Concurrent subprocess access test (Kuzu/Lancedb/Postgres)
        env:
          ENV: dev
          LLM_MODEL: ${{ secrets.LLM_MODEL }}
          LLM_ENDPOINT: ${{ secrets.LLM_ENDPOINT }}
          LLM_API_KEY: ${{ secrets.LLM_API_KEY }}
          LLM_API_VERSION: ${{ secrets.LLM_API_VERSION }}
          EMBEDDING_MODEL: ${{ secrets.EMBEDDING_MODEL }}
          EMBEDDING_ENDPOINT: ${{ secrets.EMBEDDING_ENDPOINT }}
          EMBEDDING_API_KEY: ${{ secrets.EMBEDDING_API_KEY }}
          EMBEDDING_API_VERSION: ${{ secrets.EMBEDDING_API_VERSION }}
          GRAPH_DATABASE_PROVIDER: 'kuzu'
          CACHING: true
          SHARED_KUZU_LOCK: true
          DB_PROVIDER: 'postgres'
          DB_NAME: 'cognee_db'
          DB_HOST: '127.0.0.1'
          DB_PORT: 5432
          DB_USERNAME: cognee
          DB_PASSWORD: cognee
        run: uv run python ./cognee/tests/test_concurrent_subprocess_access.py

<<<<<<< HEAD
  test-load:
    name: Test Load
=======
  test-entity-extraction:
    name: Test Entity Extraction
>>>>>>> 8d7c4d53
    runs-on: ubuntu-22.04
    steps:
      - name: Check out repository
        uses: actions/checkout@v4

      - name: Cognee Setup
        uses: ./.github/actions/cognee_setup
        with:
          python-version: '3.11.x'

      - name: Dependencies already installed
        run: echo "Dependencies already installed in setup"

<<<<<<< HEAD
      - name: Run Load Test
        env:
          ENV: 'dev'
          ENABLE_BACKEND_ACCESS_CONTROL: True
=======
      - name: Run Entity Extraction Test
        env:
          ENV: 'dev'
>>>>>>> 8d7c4d53
          LLM_MODEL: ${{ secrets.LLM_MODEL }}
          LLM_ENDPOINT: ${{ secrets.LLM_ENDPOINT }}
          LLM_API_KEY: ${{ secrets.LLM_API_KEY }}
          LLM_API_VERSION: ${{ secrets.LLM_API_VERSION }}
          EMBEDDING_MODEL: ${{ secrets.EMBEDDING_MODEL }}
          EMBEDDING_ENDPOINT: ${{ secrets.EMBEDDING_ENDPOINT }}
          EMBEDDING_API_KEY: ${{ secrets.EMBEDDING_API_KEY }}
          EMBEDDING_API_VERSION: ${{ secrets.EMBEDDING_API_VERSION }}
<<<<<<< HEAD
        run: uv run python ./cognee/tests/test_load.py
=======
        run: uv run python ./cognee/tests/tasks/entity_extraction/entity_extraction_test.py

  test-feedback-enrichment:
    name: Test Feedback Enrichment
    runs-on: ubuntu-22.04
    steps:
      - name: Check out repository
        uses: actions/checkout@v4

      - name: Cognee Setup
        uses: ./.github/actions/cognee_setup
        with:
          python-version: '3.11.x'

      - name: Dependencies already installed
        run: echo "Dependencies already installed in setup"

      - name: Run Feedback Enrichment Test
        env:
          ENV: 'dev'
          LLM_MODEL: ${{ secrets.LLM_MODEL }}
          LLM_ENDPOINT: ${{ secrets.LLM_ENDPOINT }}
          LLM_API_KEY: ${{ secrets.LLM_API_KEY }}
          LLM_API_VERSION: ${{ secrets.LLM_API_VERSION }}
          EMBEDDING_MODEL: ${{ secrets.EMBEDDING_MODEL }}
          EMBEDDING_ENDPOINT: ${{ secrets.EMBEDDING_ENDPOINT }}
          EMBEDDING_API_KEY: ${{ secrets.EMBEDDING_API_KEY }}
          EMBEDDING_API_VERSION: ${{ secrets.EMBEDDING_API_VERSION }}
        run: uv run python ./cognee/tests/test_feedback_enrichment.py

  run_conversation_sessions_test:
    name: Conversation sessions test
    runs-on: ubuntu-latest
    defaults:
      run:
        shell: bash
    services:
      postgres:
        image: pgvector/pgvector:pg17
        env:
          POSTGRES_USER: cognee
          POSTGRES_PASSWORD: cognee
          POSTGRES_DB: cognee_db
        options: >-
          --health-cmd pg_isready
          --health-interval 10s
          --health-timeout 5s
          --health-retries 5
        ports:
          - 5432:5432

      redis:
        image: redis:7
        ports:
          - 6379:6379
        options: >-
          --health-cmd "redis-cli ping"
          --health-interval 5s
          --health-timeout 3s
          --health-retries 5

    steps:
      - name: Checkout repository
        uses: actions/checkout@v4

      - name: Cognee Setup
        uses: ./.github/actions/cognee_setup
        with:
          python-version: '3.11.x'
          extra-dependencies: "postgres redis"

      - name: Run Conversation session tests
        env:
          ENV: dev
          LLM_MODEL: ${{ secrets.LLM_MODEL }}
          LLM_ENDPOINT: ${{ secrets.LLM_ENDPOINT }}
          LLM_API_KEY: ${{ secrets.LLM_API_KEY }}
          LLM_API_VERSION: ${{ secrets.LLM_API_VERSION }}
          EMBEDDING_MODEL: ${{ secrets.EMBEDDING_MODEL }}
          EMBEDDING_ENDPOINT: ${{ secrets.EMBEDDING_ENDPOINT }}
          EMBEDDING_API_KEY: ${{ secrets.EMBEDDING_API_KEY }}
          EMBEDDING_API_VERSION: ${{ secrets.EMBEDDING_API_VERSION }}
          GRAPH_DATABASE_PROVIDER: 'kuzu'
          CACHING: true
          DB_PROVIDER: 'postgres'
          DB_NAME: 'cognee_db'
          DB_HOST: '127.0.0.1'
          DB_PORT: 5432
          DB_USERNAME: cognee
          DB_PASSWORD: cognee
        run: uv run python ./cognee/tests/test_conversation_history.py
>>>>>>> 8d7c4d53
<|MERGE_RESOLUTION|>--- conflicted
+++ resolved
@@ -267,6 +267,8 @@
           EMBEDDING_API_VERSION: ${{ secrets.EMBEDDING_API_VERSION }}
         run: uv run python ./cognee/tests/test_edge_ingestion.py
 
+
+
   run_concurrent_subprocess_access_test:
     name: Concurrent Subprocess access test
     runs-on: ubuntu-latest
@@ -330,47 +332,32 @@
           DB_PASSWORD: cognee
         run: uv run python ./cognee/tests/test_concurrent_subprocess_access.py
 
-<<<<<<< HEAD
-  test-load:
-    name: Test Load
-=======
   test-entity-extraction:
     name: Test Entity Extraction
->>>>>>> 8d7c4d53
-    runs-on: ubuntu-22.04
-    steps:
-      - name: Check out repository
-        uses: actions/checkout@v4
-
-      - name: Cognee Setup
-        uses: ./.github/actions/cognee_setup
-        with:
-          python-version: '3.11.x'
-
-      - name: Dependencies already installed
-        run: echo "Dependencies already installed in setup"
-
-<<<<<<< HEAD
-      - name: Run Load Test
-        env:
-          ENV: 'dev'
-          ENABLE_BACKEND_ACCESS_CONTROL: True
-=======
+    runs-on: ubuntu-22.04
+    steps:
+      - name: Check out repository
+        uses: actions/checkout@v4
+
+      - name: Cognee Setup
+        uses: ./.github/actions/cognee_setup
+        with:
+          python-version: '3.11.x'
+
+      - name: Dependencies already installed
+        run: echo "Dependencies already installed in setup"
+
       - name: Run Entity Extraction Test
         env:
           ENV: 'dev'
->>>>>>> 8d7c4d53
-          LLM_MODEL: ${{ secrets.LLM_MODEL }}
-          LLM_ENDPOINT: ${{ secrets.LLM_ENDPOINT }}
-          LLM_API_KEY: ${{ secrets.LLM_API_KEY }}
-          LLM_API_VERSION: ${{ secrets.LLM_API_VERSION }}
-          EMBEDDING_MODEL: ${{ secrets.EMBEDDING_MODEL }}
-          EMBEDDING_ENDPOINT: ${{ secrets.EMBEDDING_ENDPOINT }}
-          EMBEDDING_API_KEY: ${{ secrets.EMBEDDING_API_KEY }}
-          EMBEDDING_API_VERSION: ${{ secrets.EMBEDDING_API_VERSION }}
-<<<<<<< HEAD
-        run: uv run python ./cognee/tests/test_load.py
-=======
+          LLM_MODEL: ${{ secrets.LLM_MODEL }}
+          LLM_ENDPOINT: ${{ secrets.LLM_ENDPOINT }}
+          LLM_API_KEY: ${{ secrets.LLM_API_KEY }}
+          LLM_API_VERSION: ${{ secrets.LLM_API_VERSION }}
+          EMBEDDING_MODEL: ${{ secrets.EMBEDDING_MODEL }}
+          EMBEDDING_ENDPOINT: ${{ secrets.EMBEDDING_ENDPOINT }}
+          EMBEDDING_API_KEY: ${{ secrets.EMBEDDING_API_KEY }}
+          EMBEDDING_API_VERSION: ${{ secrets.EMBEDDING_API_VERSION }}
         run: uv run python ./cognee/tests/tasks/entity_extraction/entity_extraction_test.py
 
   test-feedback-enrichment:
@@ -462,4 +449,33 @@
           DB_USERNAME: cognee
           DB_PASSWORD: cognee
         run: uv run python ./cognee/tests/test_conversation_history.py
->>>>>>> 8d7c4d53
+
+
+  test-load:
+    name: Test Load
+    runs-on: ubuntu-22.04
+    steps:
+      - name: Check out repository
+        uses: actions/checkout@v4
+
+      - name: Cognee Setup
+        uses: ./.github/actions/cognee_setup
+        with:
+          python-version: '3.11.x'
+
+      - name: Dependencies already installed
+        run: echo "Dependencies already installed in setup"
+
+      - name: Run Load Test
+        env:
+          ENV: 'dev'
+          ENABLE_BACKEND_ACCESS_CONTROL: True
+          LLM_MODEL: ${{ secrets.LLM_MODEL }}
+          LLM_ENDPOINT: ${{ secrets.LLM_ENDPOINT }}
+          LLM_API_KEY: ${{ secrets.LLM_API_KEY }}
+          LLM_API_VERSION: ${{ secrets.LLM_API_VERSION }}
+          EMBEDDING_MODEL: ${{ secrets.EMBEDDING_MODEL }}
+          EMBEDDING_ENDPOINT: ${{ secrets.EMBEDDING_ENDPOINT }}
+          EMBEDDING_API_KEY: ${{ secrets.EMBEDDING_API_KEY }}
+          EMBEDDING_API_VERSION: ${{ secrets.EMBEDDING_API_VERSION }}
+        run: uv run python ./cognee/tests/test_load.py