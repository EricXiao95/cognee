--- conflicted
+++ resolved
@@ -328,60 +328,17 @@
           DB_PASSWORD: cognee
         run: uv run python ./cognee/tests/test_concurrent_subprocess_access.py
 
-<<<<<<< HEAD
-  run_conversation_sessions_test:
-    name: Conversation sessions test
-    runs-on: ubuntu-latest
-    defaults:
-      run:
-        shell: bash
-    services:
-      postgres:
-        image: pgvector/pgvector:pg17
-        env:
-          POSTGRES_USER: cognee
-          POSTGRES_PASSWORD: cognee
-          POSTGRES_DB: cognee_db
-        options: >-
-          --health-cmd pg_isready
-          --health-interval 10s
-          --health-timeout 5s
-          --health-retries 5
-        ports:
-          - 5432:5432
-
-      redis:
-        image: redis:7
-        ports:
-          - 6379:6379
-        options: >-
-          --health-cmd "redis-cli ping"
-          --health-interval 5s
-          --health-timeout 3s
-          --health-retries 5
-
-    steps:
-      - name: Checkout repository
-=======
   test-entity-extraction:
     name: Test Entity Extraction
     runs-on: ubuntu-22.04
     steps:
       - name: Check out repository
->>>>>>> 1e458b29
-        uses: actions/checkout@v4
-
-      - name: Cognee Setup
-        uses: ./.github/actions/cognee_setup
-        with:
-          python-version: '3.11.x'
-<<<<<<< HEAD
-          extra-dependencies: "postgres redis"
-
-      - name: Run Conversation session tests
-        env:
-          ENV: dev
-=======
+        uses: actions/checkout@v4
+
+      - name: Cognee Setup
+        uses: ./.github/actions/cognee_setup
+        with:
+          python-version: '3.11.x'
 
       - name: Dependencies already installed
         run: echo "Dependencies already installed in setup"
@@ -389,25 +346,12 @@
       - name: Run Entity Extraction Test
         env:
           ENV: 'dev'
->>>>>>> 1e458b29
-          LLM_MODEL: ${{ secrets.LLM_MODEL }}
-          LLM_ENDPOINT: ${{ secrets.LLM_ENDPOINT }}
-          LLM_API_KEY: ${{ secrets.LLM_API_KEY }}
-          LLM_API_VERSION: ${{ secrets.LLM_API_VERSION }}
-          EMBEDDING_MODEL: ${{ secrets.EMBEDDING_MODEL }}
-          EMBEDDING_ENDPOINT: ${{ secrets.EMBEDDING_ENDPOINT }}
-          EMBEDDING_API_KEY: ${{ secrets.EMBEDDING_API_KEY }}
-          EMBEDDING_API_VERSION: ${{ secrets.EMBEDDING_API_VERSION }}
-<<<<<<< HEAD
-          GRAPH_DATABASE_PROVIDER: 'kuzu'
-          CACHING: true
-          DB_PROVIDER: 'postgres'
-          DB_NAME: 'cognee_db'
-          DB_HOST: '127.0.0.1'
-          DB_PORT: 5432
-          DB_USERNAME: cognee
-          DB_PASSWORD: cognee
-        run: uv run python ./cognee/tests/test_conversation_history.py
-=======
-        run: uv run python ./cognee/tests/tasks/entity_extraction/entity_extraction_test.py
->>>>>>> 1e458b29
+          LLM_MODEL: ${{ secrets.LLM_MODEL }}
+          LLM_ENDPOINT: ${{ secrets.LLM_ENDPOINT }}
+          LLM_API_KEY: ${{ secrets.LLM_API_KEY }}
+          LLM_API_VERSION: ${{ secrets.LLM_API_VERSION }}
+          EMBEDDING_MODEL: ${{ secrets.EMBEDDING_MODEL }}
+          EMBEDDING_ENDPOINT: ${{ secrets.EMBEDDING_ENDPOINT }}
+          EMBEDDING_API_KEY: ${{ secrets.EMBEDDING_API_KEY }}
+          EMBEDDING_API_VERSION: ${{ secrets.EMBEDDING_API_VERSION }}
+        run: uv run python ./cognee/tests/tasks/entity_extraction/entity_extraction_test.py