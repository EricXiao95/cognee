import { useCallback, useEffect, useRef, useState } from 'react';
import { v4 } from 'uuid';
import { DataFile } from './useData';
import { fetch } from '@/utils';

export interface Dataset {
  id: string;
  name: string;
  data: DataFile[];
  status: string;
}

function useDatasets() {
  const [datasets, setDatasets] = useState<Dataset[]>([]);
  const statusTimeout = useRef<any>(null);

  const fetchDatasetStatuses = useCallback((datasets: Dataset[]) => {
    fetch(
      `/v1/datasets/status?dataset=${datasets.map(d => d.id).join('&dataset=')}`,
    )
      .then((response) => response.json())
      .then((statuses) => setDatasets(
        (datasets) => (
          datasets.map((dataset) => ({
            ...dataset,
            status: statuses[dataset.id]
          }))
      )));
  }, []);

  const checkDatasetStatuses = useCallback((datasets: Dataset[]) => {
    fetchDatasetStatuses(datasets);

    if (statusTimeout.current !== null) {
      clearTimeout(statusTimeout.current);
    }

    statusTimeout.current = setTimeout(() => {
      checkDatasetStatuses(datasets);
    }, 50000);
  }, [fetchDatasetStatuses]);
  
  useEffect(() => {
    return () => {
      if (statusTimeout.current !== null) {
        clearTimeout(statusTimeout.current);
        statusTimeout.current = null;
      }
    };
  }, []);

  const addDataset = useCallback((datasetName: string) => {
    setDatasets((datasets) => [
      ...datasets,
      {
        id: v4(),
        name: datasetName,
        data: [],
        status: 'DATASET_INITIALIZED',
      }
    ]);
  }, []);

  const removeDataset = useCallback((datasetId: string) => {
    setDatasets((datasets) =>
      datasets.filter((dataset) => dataset.id !== datasetId)
    );
  }, []);

  const fetchDatasets = useCallback(() => {
<<<<<<< HEAD
    return fetch('/v1/datasets', {
      headers: {
        Authorization: `Bearer ${localStorage.getItem('access_token')}`,
      },
    })
=======
    fetch('/v1/datasets')
>>>>>>> 450d9ada
      .then((response) => response.json())
      .then((datasets) => {
        setDatasets(datasets);

        if (datasets.length > 0) {
          checkDatasetStatuses(datasets);
        }

        return datasets;
      })
      .catch((error) => {
        console.error('Error fetching datasets:', error);
      });
  }, [checkDatasetStatuses]);

  return { datasets, addDataset, removeDataset, refreshDatasets: fetchDatasets };
};

export default useDatasets;<|MERGE_RESOLUTION|>--- conflicted
+++ resolved
@@ -68,15 +68,7 @@
   }, []);
 
   const fetchDatasets = useCallback(() => {
-<<<<<<< HEAD
-    return fetch('/v1/datasets', {
-      headers: {
-        Authorization: `Bearer ${localStorage.getItem('access_token')}`,
-      },
-    })
-=======
     fetch('/v1/datasets')
->>>>>>> 450d9ada
       .then((response) => response.json())
       .then((datasets) => {
         setDatasets(datasets);
