"use client";

<<<<<<< HEAD
import { useState } from "react";
import { LoadingIndicator } from "@/ui/App";
import { fetch, useBoolean } from "@/utils";
import { CTAButton, Input } from "@/ui/elements";
=======
import {
  CTAButton,
  FormGroup,
  FormInput,
  FormLabel,
  Input,
  Spacer,
  Stack,
  Text,
  useBoolean,
} from 'ohmy-ui';
import { LoadingIndicator } from '@/ui/App';
import { fetch } from '@/utils';
import { useState } from 'react';
>>>>>>> 450d9ada

interface SignInFormPayload extends HTMLFormElement {
  vectorDBUrl: HTMLInputElement;
  vectorDBApiKey: HTMLInputElement;
  llmApiKey: HTMLInputElement;
}

const errorsMap = {
  LOGIN_BAD_CREDENTIALS: "Invalid username or password",
};

export default function SignInForm({ onSignInSuccess = () => window.location.href = "/", submitButtonText = "Sign in" }) {
  const {
    value: isSigningIn,
    setTrue: disableSignIn,
    setFalse: enableSignIn,
  } = useBoolean(false);

  const [signInError, setSignInError] = useState<string | null>(null);

  const signIn = (event: React.FormEvent<SignInFormPayload>) => {
    event.preventDefault();
    const formElements = event.currentTarget;

    const authCredentials = new FormData();
    // Backend expects username and password fields
    authCredentials.append("username", formElements.email.value);
    authCredentials.append("password", formElements.password.value);

    setSignInError(null);
    disableSignIn();

    fetch("/v1/auth/login", {
      method: "POST",
      body: authCredentials,
    })
<<<<<<< HEAD
      .then(response => response.json())
      .then((bearer) => {
        window.localStorage.setItem("access_token", bearer.access_token);
=======
      .then(() => {
>>>>>>> 450d9ada
        onSignInSuccess();
      })
      .catch(error => setSignInError(errorsMap[error.detail as keyof typeof errorsMap]))
      .finally(() => enableSignIn());
  };

  return (
    <form onSubmit={signIn} className="flex flex-col gap-2">
      <div className="flex flex-col gap-2">
        <div className="mb-4">
          <label className="block mb-2" htmlFor="email">Email</label>
          <Input id="email" defaultValue="default_user@example.com" name="email" type="email" placeholder="Your email address" />
        </div>
        <div className="mb-4">
          <label className="block mb-2" htmlFor="password">Password</label>
          <Input id="password" defaultValue="default_password" name="password" type="password" placeholder="Your password" />
        </div>
      </div>

      <CTAButton type="submit">
        {submitButtonText}
        {isSigningIn && <LoadingIndicator />}
      </CTAButton>

      {signInError && (
        <span className="text-s text-white">{signInError}</span>
      )}
    </form>
  )
}<|MERGE_RESOLUTION|>--- conflicted
+++ resolved
@@ -1,26 +1,9 @@
 "use client";
 
-<<<<<<< HEAD
 import { useState } from "react";
 import { LoadingIndicator } from "@/ui/App";
 import { fetch, useBoolean } from "@/utils";
 import { CTAButton, Input } from "@/ui/elements";
-=======
-import {
-  CTAButton,
-  FormGroup,
-  FormInput,
-  FormLabel,
-  Input,
-  Spacer,
-  Stack,
-  Text,
-  useBoolean,
-} from 'ohmy-ui';
-import { LoadingIndicator } from '@/ui/App';
-import { fetch } from '@/utils';
-import { useState } from 'react';
->>>>>>> 450d9ada
 
 interface SignInFormPayload extends HTMLFormElement {
   vectorDBUrl: HTMLInputElement;
@@ -57,13 +40,7 @@
       method: "POST",
       body: authCredentials,
     })
-<<<<<<< HEAD
-      .then(response => response.json())
-      .then((bearer) => {
-        window.localStorage.setItem("access_token", bearer.access_token);
-=======
       .then(() => {
->>>>>>> 450d9ada
         onSignInSuccess();
       })
       .catch(error => setSignInError(errorsMap[error.detail as keyof typeof errorsMap]))
