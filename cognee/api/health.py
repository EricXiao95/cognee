--- conflicted
+++ resolved
@@ -166,13 +166,8 @@
             else:
                 # For Cloud Storage (S3, GCS, etc.), test basic operations
                 test_path = "health_check_test"
-<<<<<<< HEAD
-                await storage.store(test_path, b"test")
-                await storage.remove_all(test_path)
-=======
                 await storage.store(test_path, BytesIO(b"test"))
                 await storage.remove(test_path)
->>>>>>> 711f3fe0
 
             response_time = int((time.time() - start_time) * 1000)
             return ComponentHealth(
