--- conflicted
+++ resolved
@@ -179,12 +179,7 @@
         dataset=authorized_dataset,
         user=user,
         pipeline_name="add_pipeline",
-<<<<<<< HEAD
-=======
-        vector_db_config=vector_db_config,
-        graph_db_config=graph_db_config,
         incremental_loading=incremental_loading,
->>>>>>> cd930ed6
     ):
         pipeline_run_info = run_info
 
