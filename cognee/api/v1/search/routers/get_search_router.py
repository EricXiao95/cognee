from uuid import UUID
<<<<<<< HEAD
from typing import Optional, Union
=======
from typing import Optional
>>>>>>> 7fab2e51
from datetime import datetime
from fastapi import Depends, APIRouter
from fastapi.responses import JSONResponse
from cognee.modules.search.types import SearchType
from cognee.api.DTO import InDTO, OutDTO
from cognee.modules.users.models import User
from cognee.modules.search.operations import get_history
from cognee.modules.users.methods import get_authenticated_user


# Note: Datasets sent by name will only map to datasets owned by the request sender
#       To search for datasets not owned by the request sender dataset UUID is needed
class SearchPayloadDTO(InDTO):
    search_type: SearchType
    datasets: Optional[list[str]] = None
    dataset_ids: Optional[list[UUID]] = None
    query: str
    top_k: Optional[int] = 10


def get_search_router() -> APIRouter:
    router = APIRouter()

    class SearchHistoryItem(OutDTO):
        id: UUID
        text: str
        user: str
        created_at: datetime

    @router.get("/", response_model=list[SearchHistoryItem])
    async def get_search_history(user: User = Depends(get_authenticated_user)):
        try:
            history = await get_history(user.id)

            return history
        except Exception as error:
            return JSONResponse(status_code=500, content={"error": str(error)})

    @router.post("/", response_model=list)
    async def search(payload: SearchPayloadDTO, user: User = Depends(get_authenticated_user)):
        """This endpoint is responsible for searching for nodes in the graph."""
        from cognee.api.v1.search import search as cognee_search

        try:
            results = await cognee_search(
                query_text=payload.query,
                query_type=payload.search_type,
                user=user,
                datasets=payload.datasets,
                dataset_ids=payload.dataset_ids,
<<<<<<< HEAD
=======
                top_k=payload.top_k,
>>>>>>> 7fab2e51
            )

            return results
        except Exception as error:
            return JSONResponse(status_code=409, content={"error": str(error)})

    return router<|MERGE_RESOLUTION|>--- conflicted
+++ resolved
@@ -1,9 +1,5 @@
 from uuid import UUID
-<<<<<<< HEAD
-from typing import Optional, Union
-=======
 from typing import Optional
->>>>>>> 7fab2e51
 from datetime import datetime
 from fastapi import Depends, APIRouter
 from fastapi.responses import JSONResponse
@@ -54,10 +50,7 @@
                 user=user,
                 datasets=payload.datasets,
                 dataset_ids=payload.dataset_ids,
-<<<<<<< HEAD
-=======
                 top_k=payload.top_k,
->>>>>>> 7fab2e51
             )
 
             return results
