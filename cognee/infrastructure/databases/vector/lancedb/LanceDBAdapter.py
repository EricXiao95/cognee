import asyncio
from typing import Generic, List, Optional, TypeVar, Union, get_args, get_origin, get_type_hints
import lancedb
from lancedb.pydantic import LanceModel, Vector
from pydantic import BaseModel

from cognee.exceptions import InvalidValueError
from cognee.infrastructure.engine import DataPoint
from cognee.infrastructure.engine.utils import parse_id
from cognee.infrastructure.files.storage import LocalStorage
from cognee.modules.storage.utils import copy_model, get_own_properties
from cognee.infrastructure.databases.vector.exceptions import CollectionNotFoundError

from ..embeddings.EmbeddingEngine import EmbeddingEngine
from ..models.ScoredResult import ScoredResult
from ..utils import normalize_distances
from ..vector_db_interface import VectorDBInterface

from tenacity import retry, stop_after_attempt, wait_exponential


class IndexSchema(DataPoint):
    id: str
    text: str

    metadata: dict = {"index_fields": ["text"]}


class LanceDBAdapter(VectorDBInterface):
    name = "LanceDB"
    url: str
    api_key: str
    connection: lancedb.AsyncConnection = None

    def __init__(
        self,
        url: Optional[str],
        api_key: Optional[str],
        embedding_engine: EmbeddingEngine,
    ):
        self.url = url
        self.api_key = api_key
        self.embedding_engine = embedding_engine

    async def get_connection(self):
        if self.connection is None:
            self.connection = await lancedb.connect_async(self.url, api_key=self.api_key)

        return self.connection

    async def embed_data(self, data: list[str]) -> list[list[float]]:
        return await self.embedding_engine.embed_text(data)

    async def has_collection(self, collection_name: str) -> bool:
        connection = await self.get_connection()
        collection_names = await connection.table_names()
        return collection_name in collection_names

    async def create_collection(self, collection_name: str, payload_schema: BaseModel):
        vector_size = self.embedding_engine.get_vector_size()

        payload_schema = self.get_data_point_schema(payload_schema)
        data_point_types = get_type_hints(payload_schema)

        class LanceDataPoint(LanceModel):
            id: data_point_types["id"]
            vector: Vector(vector_size)
            payload: payload_schema

        if not await self.has_collection(collection_name):
            connection = await self.get_connection()
            return await connection.create_table(
                name=collection_name,
                schema=LanceDataPoint,
                exist_ok=True,
            )

    async def get_collection(self, collection_name: str):
        if not await self.has_collection(collection_name):
            raise CollectionNotFoundError(f"Collection '{collection_name}' not found!")

        connection = await self.get_connection()
        return await connection.open_table(collection_name)

    async def create_data_points(self, collection_name: str, data_points: list[DataPoint]):
        payload_schema = type(data_points[0])

        if not await self.has_collection(collection_name):
            await self.create_collection(
                collection_name,
                payload_schema,
            )

        collection = await self.get_collection(collection_name)

        data_vectors = await self.embed_data(
            [DataPoint.get_embeddable_data(data_point) for data_point in data_points]
        )

        IdType = TypeVar("IdType")
        PayloadSchema = TypeVar("PayloadSchema")
        vector_size = self.embedding_engine.get_vector_size()

        class LanceDataPoint(LanceModel, Generic[IdType, PayloadSchema]):
            id: IdType
            vector: Vector(vector_size)
            payload: PayloadSchema

        def create_lance_data_point(data_point: DataPoint, vector: list[float]) -> LanceDataPoint:
            properties = get_own_properties(data_point)
            properties["id"] = str(properties["id"])

            return LanceDataPoint[str, self.get_data_point_schema(type(data_point))](
                id=str(data_point.id),
                vector=vector,
                payload=properties,
            )

        lance_data_points = [
            create_lance_data_point(data_point, data_vectors[data_point_index])
            for (data_point_index, data_point) in enumerate(data_points)
        ]

        await (
            collection.merge_insert("id")
            .when_matched_update_all()
            .when_not_matched_insert_all()
            .execute(lance_data_points)
        )

    async def retrieve(self, collection_name: str, data_point_ids: list[str]):
        collection = await self.get_collection(collection_name)

        if len(data_point_ids) == 1:
            results = await collection.query().where(f"id = '{data_point_ids[0]}'").to_pandas()
        else:
            results = await collection.query().where(f"id IN {tuple(data_point_ids)}").to_pandas()

        return [
            ScoredResult(
                id=parse_id(result["id"]),
                payload=result["payload"],
                score=0,
            )
            for result in results.to_dict("index").values()
        ]

    async def search(
        self,
        collection_name: str,
        query_text: str = None,
        query_vector: List[float] = None,
        limit: int = 15,
        with_vector: bool = False,
        normalized: bool = True,
    ):
        if query_text is None and query_vector is None:
            raise InvalidValueError(message="One of query_text or query_vector must be provided!")

        if query_text and not query_vector:
            query_vector = (await self.embedding_engine.embed_text([query_text]))[0]

        collection = await self.get_collection(collection_name)

        if limit == 0:
            limit = await collection.count_rows()

        results = await collection.vector_search(query_vector).limit(limit).to_pandas()

        result_values = list(results.to_dict("index").values())

        if not result_values:
            return []

        normalized_values = normalize_distances(result_values)

        return [
            ScoredResult(
                id=parse_id(result["id"]),
                payload=result["payload"],
                score=normalized_values[value_index],
            )
            for value_index, result in enumerate(result_values)
        ]

    async def batch_search(
        self,
        collection_name: str,
        query_texts: List[str],
        limit: int = None,
        with_vectors: bool = False,
    ):
        query_vectors = await self.embedding_engine.embed_text(query_texts)

        return await asyncio.gather(
            *[
                self.search(
                    collection_name=collection_name,
                    query_vector=query_vector,
                    limit=limit,
                    with_vector=with_vectors,
                )
                for query_vector in query_vectors
            ]
        )

<<<<<<< HEAD
    def delete_data_points(self, collection_name: str, data_point_ids: list[str]):
        @retry(stop=stop_after_attempt(3), wait=wait_exponential(multiplier=1, min=4, max=10))
        async def _delete_data_points():
            collection = await self.get_collection(collection_name)

            # Delete one at a time to avoid commit conflicts
            for data_point_id in data_point_ids:
                await collection.delete(f"id = '{data_point_id}'")

            return True
=======
    async def delete_data_points(self, collection_name: str, data_point_ids: list[str]):
        collection = await self.get_collection(collection_name)
>>>>>>> 8ea00971

        # Delete one at a time to avoid commit conflicts
        for data_point_id in data_point_ids:
            await collection.delete(f"id = '{data_point_id}'")

    async def create_vector_index(self, index_name: str, index_property_name: str):
        await self.create_collection(
            f"{index_name}_{index_property_name}", payload_schema=IndexSchema
        )

    async def index_data_points(
        self, index_name: str, index_property_name: str, data_points: list[DataPoint]
    ):
        await self.create_data_points(
            f"{index_name}_{index_property_name}",
            [
                IndexSchema(
                    id=str(data_point.id),
                    text=getattr(data_point, data_point.metadata["index_fields"][0]),
                )
                for data_point in data_points
            ],
        )

    async def prune(self):
        connection = await self.get_connection()
        collection_names = await connection.table_names()

        for collection_name in collection_names:
            collection = await self.get_collection(collection_name)
            await collection.delete("id IS NOT NULL")
            await connection.drop_table(collection_name)

        if self.url.startswith("/"):
            LocalStorage.remove_all(self.url)

    def get_data_point_schema(self, model_type: BaseModel):
        related_models_fields = []

        for field_name, field_config in model_type.model_fields.items():
            if hasattr(field_config, "model_fields"):
                related_models_fields.append(field_name)

            elif hasattr(field_config.annotation, "model_fields"):
                related_models_fields.append(field_name)

            elif (
                get_origin(field_config.annotation) == Union
                or get_origin(field_config.annotation) is list
            ):
                models_list = get_args(field_config.annotation)
                if any(hasattr(model, "model_fields") for model in models_list):
                    related_models_fields.append(field_name)
                elif models_list and any(get_args(model) is DataPoint for model in models_list):
                    related_models_fields.append(field_name)
                elif models_list and any(
                    submodel is DataPoint for submodel in get_args(models_list[0])
                ):
                    related_models_fields.append(field_name)

            elif get_origin(field_config.annotation) == Optional:
                model = get_args(field_config.annotation)
                if hasattr(model, "model_fields"):
                    related_models_fields.append(field_name)

        return copy_model(
            model_type,
            include_fields={
                "id": (str, ...),
            },
            exclude_fields=["metadata"] + related_models_fields,
        )<|MERGE_RESOLUTION|>--- conflicted
+++ resolved
@@ -204,21 +204,8 @@
             ]
         )
 
-<<<<<<< HEAD
-    def delete_data_points(self, collection_name: str, data_point_ids: list[str]):
-        @retry(stop=stop_after_attempt(3), wait=wait_exponential(multiplier=1, min=4, max=10))
-        async def _delete_data_points():
-            collection = await self.get_collection(collection_name)
-
-            # Delete one at a time to avoid commit conflicts
-            for data_point_id in data_point_ids:
-                await collection.delete(f"id = '{data_point_id}'")
-
-            return True
-=======
     async def delete_data_points(self, collection_name: str, data_point_ids: list[str]):
         collection = await self.get_collection(collection_name)
->>>>>>> 8ea00971
 
         # Delete one at a time to avoid commit conflicts
         for data_point_id in data_point_ids:
