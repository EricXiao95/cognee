--- conflicted
+++ resolved
@@ -90,13 +90,8 @@
         """
         # Check the actual storage type by class name to determine if open() is async or sync
 
-<<<<<<< HEAD
         if inspect.iscoroutinefunction(self.storage.open):
             # Cloud Storage (S3, GCS, etc.) open function is async
-=======
-        if self.storage.__class__.__name__ == "S3FileStorage":
-            # S3FileStorage.open() is async
->>>>>>> 711f3fe0
             async with self.storage.open(file_path, *args, **kwargs) as file:
                 yield file
         else:
