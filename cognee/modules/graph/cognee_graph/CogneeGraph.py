--- conflicted
+++ resolved
@@ -62,45 +62,27 @@
         edge_dimension=1,
         memory_fragment_filter=[],
         node_type: Optional[Type] = None,
-<<<<<<< HEAD
-        node_name: List[Optional[str]] = None,
-=======
         node_name: Optional[List[str]] = None,
->>>>>>> 450d9ada
     ) -> None:
         if node_dimension < 1 or edge_dimension < 1:
             raise InvalidValueError(message="Dimensions must be positive integers")
+
         try:
             if node_type is not None and node_name is not None:
                 nodes_data, edges_data = await adapter.get_nodeset_subgraph(
                     node_type=node_type, node_name=node_name
                 )
-<<<<<<< HEAD
-=======
-                if not nodes_data or not edges_data:
-                    raise EntityNotFoundError(
-                        message="Nodeset does not exist, or empty nodetes projected from the database."
-                    )
->>>>>>> 450d9ada
             elif len(memory_fragment_filter) == 0:
                 nodes_data, edges_data = await adapter.get_graph_data()
-                if not nodes_data or not edges_data:
-                    raise EntityNotFoundError(message="Empty graph projected from the database.")
             else:
                 nodes_data, edges_data = await adapter.get_filtered_graph_data(
                     attribute_filters=memory_fragment_filter
                 )
 
-<<<<<<< HEAD
             if not nodes_data or not edges_data:
-                logger.warning("Empty projected graph.")
-                return None
-=======
-                if not nodes_data or not edges_data:
-                    raise EntityNotFoundError(
-                        message="Empty filtered graph projected from the database."
-                    )
->>>>>>> 450d9ada
+                raise EntityNotFoundError(
+                    message="Empty filtered graph projected from the database."
+                )
 
             for node_id, properties in nodes_data:
                 node_attributes = {key: properties.get(key) for key in node_properties_to_project}
