--- conflicted
+++ resolved
@@ -146,11 +146,7 @@
     async def search_in_collection(collection_name: str):
         try:
             return await vector_engine.search(
-<<<<<<< HEAD
-                collection_name=collection_name, query_text=query, limit=50
-=======
                 collection_name=collection_name, query_text=query, limit=0
->>>>>>> b1b4ae3d
             )
         except CollectionNotFoundError:
             return []
