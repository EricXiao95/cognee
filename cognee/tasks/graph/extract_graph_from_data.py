import asyncio
from typing import Type, List

from pydantic import BaseModel

from cognee.infrastructure.databases.graph import get_graph_engine
from cognee.modules.ontology.rdf_xml.OntologyResolver import OntologyResolver
from cognee.modules.chunking.models.DocumentChunk import DocumentChunk
from cognee.base_config import get_base_config
from cognee.modules.graph.utils import (
    expand_with_nodes_and_edges,
    retrieve_existing_edges,
)
from cognee.shared.data_models import KnowledgeGraph
<<<<<<< HEAD
from cognee.tasks.storage import add_data_points

# Framework selection
base = get_base_config()
if base.structured_output_framework == "BAML":
    print(f"Using BAML framework: {base.structured_output_framework}")
    from cognee.infrastructure.llm.structured_output_framework.baml_src.extraction import (
        extract_content_graph,
    )
else:
    print(f"Using llitellm_instructor framework: {base.structured_output_framework}")
    from cognee.infrastructure.llm.structured_output_framework.llitellm_instructor.extraction import (
        extract_content_graph,
    )
=======
from cognee.tasks.storage.add_data_points import add_data_points
>>>>>>> daa4e9ac


async def integrate_chunk_graphs(
    data_chunks: list[DocumentChunk],
    chunk_graphs: list,
    graph_model: Type[BaseModel],
    ontology_adapter: OntologyResolver,
) -> List[DocumentChunk]:
    """Updates DocumentChunk objects, integrates data points and edges into databases."""
    graph_engine = await get_graph_engine()

    if graph_model is not KnowledgeGraph:
        for chunk_index, chunk_graph in enumerate(chunk_graphs):
            data_chunks[chunk_index].contains = chunk_graph

        return data_chunks

    existing_edges_map = await retrieve_existing_edges(
        data_chunks,
        chunk_graphs,
    )

    graph_nodes, graph_edges = expand_with_nodes_and_edges(
        data_chunks, chunk_graphs, ontology_adapter, existing_edges_map
    )

    if len(graph_nodes) > 0:
        await add_data_points(graph_nodes)
    if len(graph_edges) > 0:
        await graph_engine.add_edges(graph_edges)

    return data_chunks


async def extract_graph_from_data(
    data_chunks: List[DocumentChunk],
    graph_model: Type[BaseModel],
    ontology_adapter: OntologyResolver = None,
) -> List[DocumentChunk]:
    """
    Extracts and integrates a knowledge graph from the text content of document chunks using a specified graph model.
    """
    chunk_graphs = await asyncio.gather(
        *[extract_content_graph(chunk.text, graph_model) for chunk in data_chunks]
    )

    # Note: Filter edges with missing source or target nodes
    if graph_model == KnowledgeGraph:
        for graph in chunk_graphs:
            valid_node_ids = {node.id for node in graph.nodes}
            graph.edges = [
                edge
                for edge in graph.edges
                if edge.source_node_id in valid_node_ids and edge.target_node_id in valid_node_ids
            ]

    return await integrate_chunk_graphs(
        data_chunks, chunk_graphs, graph_model, ontology_adapter or OntologyResolver()
    )<|MERGE_RESOLUTION|>--- conflicted
+++ resolved
@@ -1,6 +1,5 @@
 import asyncio
 from typing import Type, List
-
 from pydantic import BaseModel
 
 from cognee.infrastructure.databases.graph import get_graph_engine
@@ -12,8 +11,6 @@
     retrieve_existing_edges,
 )
 from cognee.shared.data_models import KnowledgeGraph
-<<<<<<< HEAD
-from cognee.tasks.storage import add_data_points
 
 # Framework selection
 base = get_base_config()
@@ -27,9 +24,6 @@
     from cognee.infrastructure.llm.structured_output_framework.llitellm_instructor.extraction import (
         extract_content_graph,
     )
-=======
-from cognee.tasks.storage.add_data_points import add_data_points
->>>>>>> daa4e9ac
 
 
 async def integrate_chunk_graphs(
@@ -57,7 +51,8 @@
     )
 
     if len(graph_nodes) > 0:
-        await add_data_points(graph_nodes)
+        await graph_engine.add_nodes(graph_nodes)
+
     if len(graph_edges) > 0:
         await graph_engine.add_edges(graph_edges)
 
